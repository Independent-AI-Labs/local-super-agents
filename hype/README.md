--- conflicted
+++ resolved
@@ -1,541 +1,518 @@
-# High-Yield Pattern Extraction (HYPE)
-**Memory** and **CPU-optimized** semantic search & data annotation for **the edge**.
-
-
----
-
-<<<<<<< HEAD
-A light and portable text search engine that leverages Language Models and high-performance pattern matching for high-volume text processing on consumer-grade hardware.
-
-### Setup & Benchmarks
-* Install requirements and build modules with the OS-appropriate **run_to_setup** script.
-
-* **benchmark_hype.py** will automatically set up and run structured data and document-based tests.
-
----
-
-### 🏆 **CURRENT  HIGHSCORE:** **2374**
-
-Intel i9 14900F / Kingston NV2 M.2 SSD / 64GB RAM
-=======
-A light and portable text search engine that leverages both Language Models and high-performance pattern matching. This hybrid searching approach enables high-volume text processing on consumer-grade hardware.
-
----
-
-**CURRENT  HIGHSCORE:** Intel i9 14900F / Kingston NV2 M.2 SSD / 32GB RAM
->>>>>>> 71001cbc
-
-### **Structured Data Search (20 unique terms + scoring)**
-
-| Test                                                | Time (ms)   | Throughput                                                                                         |
-|-----------------------------------------------------|-------------|----------------------------------------------------------------------------------------------------|
-| **Single-Core Item Search**                         | 6614.97     | **Raw Data:** 154.8 MB/s <br/>**Items:** 844,059.46 items/s                                         |
-| **Multi-Core Item Search**<br/>**Scaling:** +32% / Core | 10551.87    | **Raw Data:** 1,223.0 MB/s <br/>**Items:** 5,224,696.88 items/s          |
-
-### **Document Search (20 unique terms + scoring)**
-
-| Test                                                         | Time (s)    | Throughput                                                                                          |
-|--------------------------------------------------------------|------------|-----------------------------------------------------------------------------------------------------|
-| **Single-Core Document Search**                              | 6530.47    | **Raw Data:** 144.59 MB/s <br/>**Documents:** 2,556.94 docs/s                                       |
-| **Multi-Core Document Search**<br/>**Scaling:** +39%  / Core | 16722.97   | **Raw Data:** 1355.17 MB/s <br/>**Documents:** 23,964.16 docs/s           |
-|                                                              |             |                                                                                                     |
-<<<<<<< HEAD
-
-> **Benchmark Datasets (pre-indexed, will be included):**  
-> - *Mother of All Movie Reviews* (structured, ~56M unique rows, ~1.3B searched)  
-> - *EUR-Lex Energy Legislation* (average ~500 KB each, ~17K unique documents, ~400K searched)
-
-> **CPU Core Scaling:**  
-> - Average core scaling will depend on many factors including CPU architecture, power budget, available cache, etc. Scaling beyond physical cores is usually very detrimental to performance.
-> - E.g. on heterogeneous, power limited platforms like the i9-14900F, the per-core scaling factor rapidly drops from ~80% at 2 concurrent processes to <60% at 8 and below 25% when all logical cores are used...
-> - Disk read times also have a significant impact, especially with structured data. Naturally, you'll need a high-performance SSD to get the most out of the solution.
-> - Generally, server-class CPUs are more consistent with their scaling and consumer-grade chips tend to have better single-core performance.
----
-
-=======
-
-> **Benchmark Datasets (pre-indexed, will be included):**  
-> - *Mother of All Movie Reviews* (structured, ~56M unique rows, ~1.3B searched)  
-> - *EUR-Lex Energy Legislation* (average ~500 KB each, ~17K unique documents, ~400K searched)
-
-> **CPU Core Scaling:**  
-> - Average core scaling will depend on many factors including CPU architecture, power budget, available cache, etc. Scaling beyond physical cores is usually very detrimental to performance.
-> - E.g. on heterogeneous, power limited platforms like the i9-14900F, the per-core scaling factor rapidly drops from ~80% at 2 concurrent processes to <60% at 8 and below 25% when all logical cores are used...
-> - Disk read times also have a significant impact, especially with structured data. Naturally, you'll need a high-performance SSD to get the most out of the solution.
-> - Generally, server-class CPUs are more consistent with their scaling and consumer-grade chips tend to have better single-core performance.
----
-
->>>>>>> 71001cbc
-##  Features
-
-### 1. Data Pre-Processing & Indexing
-
-#### 1.1 Large File Segmentation & Small File Batching
-
-HYPE provides a **resource-aware** approach to file handling, optimizing the processing of both large individual files and collections of small files.
-
-- **Large Files**  
-  Large files are split into manageable chunks that can be processed concurrently, making full but controlled use of system RAM (without forcing the system into SWAP). This design scales with available system RAM and CPU cores:
-  
-  ```python
-  def split_structured_data_file(
-      file_path: str,
-      metadata_dir: str,
-      item_start_validation_pattern_str: re.Pattern = None,
-      free_memory_usage_limit: float = .75
-  ) -> List[Tuple[int, int]]:
-      file_size = os.path.getsize(file_path)
-      available_memory = int(psutil.virtual_memory().available * free_memory_usage_limit)
-
-      total_blocks = calculate_total_blocks(file_size, available_memory)
-      block_size = file_size // total_blocks
-
-      offsets = []
-
-      with open(file_path, 'rb') as file:
-          with mmap.mmap(file.fileno(), 0, access=mmap.ACCESS_READ) as mm:
-              current_position = 0
-              # Implementation details for finding valid block boundaries...
-              ...
-      return offsets
-  ```
-
-  ```python
-  def execute_memory_managed_block_processing(
-      block_offsets: list,
-      procs: List[Process],
-      free_memory_usage_limit: float = .75
-  ) -> None:
-      ...
-      # Initially, load as many blocks as available memory allows.
-      initial_load = 0
-      initial_load_index = len(block_offsets)
-
-      for i, (start, end) in enumerate(block_offsets):
-          if initial_load + end - start < psutil.virtual_memory().available * free_memory_usage_limit:
-              initial_load += end - start
-          else:
-              initial_load_index = i
-              break
-
-      for i, (start, end) in enumerate(block_offsets):
-          if i > initial_load_index or (end - start) > psutil.virtual_memory().available * free_memory_usage_limit:
-              if i == initial_load_index + 1:
-                  time.sleep(1)  # Wait for more accurate RAM reading
-
-              while (end - start) > psutil.virtual_memory().available * free_memory_usage_limit:
-                  time.sleep(0.1)
-
-          procs[i].start()
-      ...
-  ```
-
-- **Small Files**  
-  When processing **many small files**, the overhead of handling each file individually can be reduced using standard Python multi-threading—well-suited to I/O-bound operations:
-
-  ```python
-  cpu_count = os.cpu_count() // 2
-  files_per_thread = max(1, len(small_files) // cpu_count)
-
-  for i in range(0, len(small_files), files_per_thread):
-      file_chunk = small_files[i : i + files_per_thread]
-      create_thread(
-          target=process_file_list,
-          args=(
-              file_chunk,
-              search_term_strings,
-              context_size_lines,
-              results_queue,
-              min_score,
-              and_search,
-              exact_matches_only,
-          )
-      )
-  ```
-
-For more CPU-intensive tasks, HYPE also supports multi-processing (and multi-hosting/distributed deployments).
-
-#### 1.2 Structured Data Item Caching & Indexing
-
-HYPE implements **efficient caching and indexing** for structured data (e.g., CSV rows, JSONL items). The following example indexes structured data at the character level:
-
-```python
-def index_structured_data_file(
-    file_path: str,
-    start_offset: int,
-    end_offset: int,
-    block_id: int,
-    output_dir: str = "metadata_chunks",
-    item_break_sequence: str = DEFAULT_LINE_BREAK_SEQUENCE_STR,
-    item_start_validation_pattern: re.Pattern = None,
-    write_buffer_size_bytes: int = 1024 * 1024
-) -> None:
-    ...
-    # Use Aho-Corasick to find matches of the item break sequence.
-    potential_item_breaks = simple_aho_corasick_match(automaton, block_data_string)
-    ...
-
-    for index, break_position in enumerate(potential_item_breaks):
-        ...
-        if item_start_validation_pattern is None or item_start_validation_pattern.match(string_start):
-            ...
-            batch.append(
-                f"{str(start_index).zfill(12)},{str(end_index).zfill(12)},{str(total_items).zfill(9)}\n"
-            )
-            last_valid_end = end_index + len(item_break_sequence) - 1
-    ...
-```
-
-Such an approach can handle **noisy or malformed data** commonly found in the wild. It is conceptually similar to the **column indexing** used by database engines, often applied when large volumes of sequential data need to be retrieved quickly.
-
-LLM-driven **auto-detection** of line-break sequences and validation patterns will allow fully automated indexing of raw data, with minimal human intervention.
-
----
-
-### 2. Fast Automated Data Annotation & Retrieval (WIP)
-
-HYPE supports **persistent binary-searchable metadata** for low-latency, low-memory data retrieval. For example, a simple CSV-based metadata file might look like:
-
-```
-000000000000,000000000217,0000000001
-000000000219,000000000541,0000000002
-000000000543,000000000804,0000000003
-...
-```
-
-Each line stores fixed-width start index, end index, and row number for a CSV item in the target file. This format facilitates extremely fast lookups for any given character position without loading large data structures into memory.
-
-```python
-def get_metadata_for_position(
-    metadata_filepath: str, 
-    position: int
-) -> Tuple[int, int, int]:
-    """
-    Retrieve item metadata for a given character position.
-    """
-    with open(metadata_filepath, 'r+b') as f:
-        with mmap.mmap(f.fileno(), 0, access=mmap.ACCESS_READ) as mm:
-            return find_item_metadata(mm, position)
-```
-
-```python
-def find_item_metadata(
-    memory_map: mmap.mmap,
-    position: int
-) -> Tuple[int, int, int]:
-    # Determine row size from the first line.
-    first_newline = memory_map.find(b'\n')
-    if first_newline == -1:
-        return -1, -1, -1
-
-    row_size = first_newline + 1
-    total_rows = memory_map.size() // row_size
-    left, right = 0, total_rows - 1
-
-    while left <= right:
-        mid = (left + right) // 2
-        row_start = mid * row_size
-
-        row_data = memory_map[row_start : row_start + row_size].decode('utf-8').strip()
-        start, end, index = map(int, row_data.split(','))
-
-        if start <= position <= end:
-            return index, start, end
-        elif position < start:
-            right = mid - 1
-        else:
-            left = mid + 1
-
-    return -1, -1, -1
-```
-
-#### 2.1 Annotation Engine (Coming Soon)
-
-Planned annotation features include:
-
-- **Custom Field Declarations**  
-- **Scriptable Text & Binary Matching Rules**  
-- **Built-In Parallelization**  
-
----
-
-### 3.  Document Content Extraction & Indexing
-
-Handle content extraction for various document types:
-
-```python
-def extract_file_content(file_path: str) -> Tuple[str, List[int]]:
-    file_extension = os.path.splitext(file_path)[1].lower()
-
-    if any(file_path.endswith(ext) for ext in TEXT_BASED_EXTENSIONS):
-        return extract_text_and_line_indices(file_path)
-    elif file_extension == '.docx':
-        return extract_docx_content(file_path)
-    elif file_extension == '.pdf':
-        return extract_pdf_content(file_path)
-    ...
-```
-
-- **Plain-text Files**  
-  For typical text-based file formats, no special manipulation is required.
-  
-- **HTML Files**  
-  Treated as code by default, with optional HTML-specific extraction utilities in a separate library.
-
-- **XLSX Files**  
-  Planned for future support (requires additional handling for formulas and multi-sheet structures).
-
-- **PDF, DOCX, etc.**  
-  Basic extraction implemented or in progress.
-
-This entire functionality will be offloaded to [Apache Tika](https://tika.apache.org/) for more robust document parsing in a following release.
-
----
-
-### 4. Spelling Correction Frequency Dictionary Creation (WIP)
-
-HYPE can automatically build **frequency dictionaries** to aid in search-term spelling corrections:
-
-```python
-def generate_frequency_dict(
-    corpus_files: List[str],
-    output_file: str = 'frequency_dict.txt',
-    chunk_size: int = 1024 * 1024
-) -> Dict[str, int]:
-    word_counter = Counter()
-
-    def process_chunk(chunk: str):
-        words = re.findall(r'\b\w+\b', chunk.lower())
-        word_counter.update(words)
-
-    for file_path in corpus_files:
-        if not os.path.isfile(file_path):
-            print(f"Warning: File not found - {file_path}")
-            continue
-
-        with open(file_path, 'r+b') as file:
-            mm = mmap.mmap(file.fileno(), 0, access=mmap.ACCESS_READ)
-
-            for i in range(0, len(mm), chunk_size):
-                chunk = mm[i : i + chunk_size].decode('utf-8', errors='ignore')
-                process_chunk(chunk)
-
-            mm.close()
-
-    with open(output_file, 'w', encoding='utf-8') as f:
-        for word, count in word_counter.most_common():
-            f.write(f"{word} {count}\n")
-
-    return dict(word_counter)
-```
-
-This approach enables a “reverse elastic-search” style method for efficient, **context-aware** spelling correction.
-
----
-
-### 5. Sparse Word / Lead Character Map Generation (TBD)
-
-A planned feature for further optimization of data retrieval and analytics.
-
----
-
-### 6. Line Numbering
-
-Although it appears trivial, line numbering in Python can be costly in massive-scale processing. HYPE handles it via a **compiled Cython** module:
-
-```python
-def extract_text_and_line_indices(str file_path):
-    cdef:
-        bytes content
-        const unsigned char * content_ptr
-        Py_ssize_t content_len, pos = 0
-        list indices = [0]
-        str decoded_content
-        int is_utf8 = 1
-
-    with open(file_path, 'rb') as f:
-        content = f.read()
-
-    content_ptr = <const unsigned char *> PyBytes_AS_STRING(content)
-    content_len = PyBytes_GET_SIZE(content)
-
-    while pos < content_len:
-        if content_ptr[pos] == ord('\n'):
-            indices.append(pos + 1)
-        pos += 1
-
-    # Attempt UTF-8 decoding, fall back to Latin-1
-    try:
-        decoded_content = PyUnicode_DecodeUTF8(<const char *> content_ptr, content_len, "ignore")
-    except UnicodeDecodeError:
-        is_utf8 = 0
-        decoded_content = PyUnicode_DecodeLatin1(<const char *> content_ptr, content_len, "ignore")
-
-    return decoded_content, indices, is_utf8
-```
-
----
-
-### 7. Storage Engine Translation Layers (WIP)
-
-#### 7.1 WiredTiger (MongoDB) Integration
-
-HYPE includes initial work for **direct reading and querying** of `.wt` (WiredTiger) files:
-
-```python
-WT_PAGE_HEADER_SIZE = 28
-WT_CELL_HEADER_SIZE = 4
-WT_BSON_DOC_MARKER = b'\x03'
-
-def read_wiredtiger_file(file_path: str) -> List[Dict[str, Any]]:
-    decoded_documents = []
-    with open(file_path, 'rb') as wt_file:
-        with mmap.mmap(wt_file.fileno(), 0, access=mmap.ACCESS_READ) as mm:
-            offset = 0
-            while offset < mm.size():
-                page_type, _, page_size = struct.unpack('>BHI', mm[offset:offset+7])
-                if page_type == 1:  # Leaf page
-                    offset += WT_PAGE_HEADER_SIZE
-                    while offset < mm.size():
-                        # Read and decode cell data...
-                        ...
-                else:
-                    offset += page_size
-    return decoded_documents
-```
-
-```python
-def query_wiredtiger_file(file_path: str, query: Dict[str, Any]) -> List[Dict[str, Any]]:
-    """
-    Query documents in a WiredTiger file based on a simple query.
-    """
-    documents = read_wiredtiger_file(file_path)
-
-    def match_document(doc: Dict[str, Any], q: Dict[str, Any]) -> bool:
-        for key, value in q.items():
-            if key not in doc or doc[key] != value:
-                return False
-        return True
-    
-    return [doc for doc in documents if match_document(doc, query)]
-```
-
-This integration will enable **offline** querying of MongoDB data without running a MongoDB instance, making it ideal for systems where memory consumption and overall resource usage must be minimized.
-
-#### 7.2 Future Database Engine Support (TBD)
-
-Plans are in place to support direct or semi-direct data extraction from **SQLite** as well as other engines.
-
-#### 7.3 Database Query Generation (WIP)
-
-For databases requiring external API or SQL connections, **LLM-driven query generation** (in SQL, Mongo, etc.) will be provided in a future release.
-
----
-
-### 8. Semantic Search & Query Augmentation
-
-#### 8.1 Query Pre-Processing
-
-HYPE supports **advanced query pre-processing** steps:
-
-- **Spelling Correction** (with custom dictionaries)  
-- **“Adjacent” Search Term Generation** using LLMs (WIP)  
-- **N-gram Generation** for fuzzy matching  
-- **Variations** (TBD)
-
-```python
-def preprocess_search_term(
-    search_term_string: str,
-    case_sensitive: bool = False,
-    spelling_autocorrect: bool = True,
-    spellchecker: SpellChecker = None,
-    ref_ids: List[str] | None = None
-) -> List[SearchTerm]:
-    search_term_strings = [append_order(search_term_string, 0)]
-    ...
-
-    if spelling_autocorrect:
-        ...
-        corrected = []
-        for word in words:
-            spellchecked = spellchecker.correction(word)
-            ...
-        if len(corrected) > 0:
-            append_with_ngrams(" ".join(corrected), search_term_strings)
-
-    # Case variations
-    if not case_sensitive:
-        ...
-
-    return parse_search_terms(search_term_strings, ref_ids)
-```
-
-#### 8.2 Result Post-Processing & Scoring
-
-HYPE includes a **flexible scoring system** for search results, factoring in term order, frequency, and distribution as well as other parameters:
-
-```python
-        matched_search_terms: List["SearchTerm"],
-        document_length: int,
-        match_positions: List[int],
-        partial_match_penalty: float = 0.9,
-        proximity_window: int = 50,
-        ignore_known_noise: bool = True,
-        noise_markers: Optional[List[str]] = None
-) -> float:
-    """
-    A unified scoring function that combines:
-      1) Order weighting      (lower weight for higher-order terms)
-      2) Unique term boosting (sqrt of the number of unique terms)
-      3) Coverage ratio       (matches/length)
-      4) Proximity clustering (fewer clusters => higher relevance)
-      5) Distribution factor  (spreading matches across doc => slight boost)
-      6) Partial-match penalty (for fuzzy matches)
-
-    :param matched_search_terms:
-        A list of SearchTerm objects. Each has:
-          - 'order': an integer indicating the term’s priority (0 = highest).
-          - 'text': the actual matched text.
-          - 'ref_ids': optional metadata (unused here).
-    :param document_length:
-        The total length of the document (characters or other measure).
-    :param match_positions:
-        The character positions (or indices) where each match occurred.
-        If you have multiple matches of the same term, you can list them all.
-    :param partial_match_penalty:
-        [0..1], a factor that penalizes partial/fuzzy matches. Default 0.9.
-    :param proximity_window:
-        The maximum distance between match positions to consider them
-        in one “cluster.” A smaller window => more clusters => lower score.
-    :param ignore_known_noise:
-        If True, tries to detect known “noise” hits (like 'aria' in '[font=Arial]')
-        and skip or penalize them. If False, all matches are counted equally.
-    :param noise_markers:
-        A list of known “noise” substrings or contexts. For instance,
-        [ "font=Arial", "color=", "style=", "<style", "<script", etc. ]
-        You can expand or modify to skip/penalize these matches.
-
-    :return:
-        A single float “score” that tries to reflect the overall relevance.
-    """
-    ...
-```
-
-Future work includes:
-
-- **Derivative Search** (candidate word clusters or LLM-generated complementary terms)  
-- **Context-Aware Summarization**  
-
----
-
-### 9. Future Enhancements
-
-Planned improvements include:
-
-1. **Binary Data Search** (e.g., “binary” Aho-Corasick for non-text files)  
-2. **Enhanced Distributed Processing** (using tools like `huey`, `redis`)  
-3. **Expanded Machine Learning / LLM Integration**
-4. **Real-Time Indexing and Search** for continuous data streams  
-5. **Advanced Visualization Tools** for search results and data patterns  
-
+# High-Yield Pattern Extraction (HYPE)
+**Memory** and **CPU-optimized** semantic search & data annotation for **the edge**.
+
+
+---
+
+A light and portable text search engine that leverages Language Models and high-performance pattern matching for high-volume text processing on consumer-grade hardware.
+
+### Setup & Benchmarks
+* Install requirements and build modules with the OS-appropriate **run_to_setup** script.
+
+* **benchmark_hype.py** will automatically set up and run structured data and document-based tests.
+
+---
+
+### 🏆 **CURRENT  HIGHSCORE:** **2374**
+
+Intel i9 14900F / Kingston NV2 M.2 SSD / 64GB RAM
+
+### **Structured Data Search (10 unique terms + scoring)**
+
+| Test                                                | Time (ms)   | Throughput                                                                                         |
+|-----------------------------------------------------|-------------|----------------------------------------------------------------------------------------------------|
+| **Single-Core Item Search**                         | 6614.97     | **Raw Data:** 154.8 MB/s <br/>**Items:** 844,059.46 items/s                                         |
+| **Multi-Core Item Search**<br/>**Scaling:** +32% / Core | 10551.87    | **Raw Data:** 1,223.0 MB/s <br/>**Items:** 5,224,696.88 items/s          |
+
+### **Document Search (10 unique terms + scoring)**
+
+| Test                                                         | Time (s)    | Throughput                                                                                          |
+|--------------------------------------------------------------|------------|-----------------------------------------------------------------------------------------------------|
+| **Single-Core Document Search**                              | 6530.47    | **Raw Data:** 144.59 MB/s <br/>**Documents:** 2,556.94 docs/s                                       |
+| **Multi-Core Document Search**<br/>**Scaling:** +39%  / Core | 16722.97   | **Raw Data:** 1355.17 MB/s <br/>**Documents:** 23,964.16 docs/s           |
+|                                                              |             |                                                                                                     |
+
+> **Benchmark Datasets (pre-indexed, will be included):**  
+> - *Mother of All Movie Reviews* (structured, ~56M unique rows, ~1.3B searched)  
+> - *EUR-Lex Energy Legislation* (average ~500 KB each, ~17K unique documents, ~400K searched)
+
+> **CPU Core Scaling:**  
+> - Average core scaling will depend on many factors including CPU architecture, power budget, available cache, etc. Scaling beyond physical cores is usually very detrimental to performance.
+> - E.g. on heterogeneous, power limited platforms like the i9-14900F, the per-core scaling factor rapidly drops from ~80% at 2 concurrent processes to <60% at 8 and below 25% when all logical cores are used...
+> - Disk read times also have a significant impact, especially with structured data. Naturally, you'll need a high-performance SSD to get the most out of the solution.
+> - Generally, server-class CPUs are more consistent with their scaling and consumer-grade chips tend to have better single-core performance.
+---
+
+##  Features
+
+### 1. Data Pre-Processing & Indexing
+
+#### 1.1 Large File Segmentation & Small File Batching
+
+HYPE provides a **resource-aware** approach to file handling, optimizing the processing of both large individual files and collections of small files.
+
+- **Large Files**  
+  Large files are split into manageable chunks that can be processed concurrently, making full but controlled use of system RAM (without forcing the system into SWAP). This design scales with available system RAM and CPU cores:
+  
+  ```python
+  def split_structured_data_file(
+      file_path: str,
+      metadata_dir: str,
+      item_start_validation_pattern_str: re.Pattern = None,
+      free_memory_usage_limit: float = .75
+  ) -> List[Tuple[int, int]]:
+      file_size = os.path.getsize(file_path)
+      available_memory = int(psutil.virtual_memory().available * free_memory_usage_limit)
+
+      total_blocks = calculate_total_blocks(file_size, available_memory)
+      block_size = file_size // total_blocks
+
+      offsets = []
+
+      with open(file_path, 'rb') as file:
+          with mmap.mmap(file.fileno(), 0, access=mmap.ACCESS_READ) as mm:
+              current_position = 0
+              # Implementation details for finding valid block boundaries...
+              ...
+      return offsets
+  ```
+
+  ```python
+  def execute_memory_managed_block_processing(
+      block_offsets: list,
+      procs: List[Process],
+      free_memory_usage_limit: float = .75
+  ) -> None:
+      ...
+      # Initially, load as many blocks as available memory allows.
+      initial_load = 0
+      initial_load_index = len(block_offsets)
+
+      for i, (start, end) in enumerate(block_offsets):
+          if initial_load + end - start < psutil.virtual_memory().available * free_memory_usage_limit:
+              initial_load += end - start
+          else:
+              initial_load_index = i
+              break
+
+      for i, (start, end) in enumerate(block_offsets):
+          if i > initial_load_index or (end - start) > psutil.virtual_memory().available * free_memory_usage_limit:
+              if i == initial_load_index + 1:
+                  time.sleep(1)  # Wait for more accurate RAM reading
+
+              while (end - start) > psutil.virtual_memory().available * free_memory_usage_limit:
+                  time.sleep(0.1)
+
+          procs[i].start()
+      ...
+  ```
+
+- **Small Files**  
+  When processing **many small files**, the overhead of handling each file individually can be reduced using standard Python multi-threading—well-suited to I/O-bound operations:
+
+  ```python
+  cpu_count = os.cpu_count() // 2
+  files_per_thread = max(1, len(small_files) // cpu_count)
+
+  for i in range(0, len(small_files), files_per_thread):
+      file_chunk = small_files[i : i + files_per_thread]
+      create_thread(
+          target=process_file_list,
+          args=(
+              file_chunk,
+              search_term_strings,
+              context_size_lines,
+              results_queue,
+              min_score,
+              and_search,
+              exact_matches_only,
+          )
+      )
+  ```
+
+For more CPU-intensive tasks, HYPE also supports multi-processing (and multi-hosting/distributed deployments).
+
+#### 1.2 Structured Data Item Caching & Indexing
+
+HYPE implements **efficient caching and indexing** for structured data (e.g., CSV rows, JSONL items). The following example indexes structured data at the character level:
+
+```python
+def index_structured_data_file(
+    file_path: str,
+    start_offset: int,
+    end_offset: int,
+    block_id: int,
+    output_dir: str = "metadata_chunks",
+    item_break_sequence: str = DEFAULT_LINE_BREAK_SEQUENCE_STR,
+    item_start_validation_pattern: re.Pattern = None,
+    write_buffer_size_bytes: int = 1024 * 1024
+) -> None:
+    ...
+    # Use Aho-Corasick to find matches of the item break sequence.
+    potential_item_breaks = simple_aho_corasick_match(automaton, block_data_string)
+    ...
+
+    for index, break_position in enumerate(potential_item_breaks):
+        ...
+        if item_start_validation_pattern is None or item_start_validation_pattern.match(string_start):
+            ...
+            batch.append(
+                f"{str(start_index).zfill(12)},{str(end_index).zfill(12)},{str(total_items).zfill(9)}\n"
+            )
+            last_valid_end = end_index + len(item_break_sequence) - 1
+    ...
+```
+
+Such an approach can handle **noisy or malformed data** commonly found in the wild. It is conceptually similar to the **column indexing** used by database engines, often applied when large volumes of sequential data need to be retrieved quickly.
+
+LLM-driven **auto-detection** of line-break sequences and validation patterns will allow fully automated indexing of raw data, with minimal human intervention.
+
+---
+
+### 2. Fast Automated Data Annotation & Retrieval (WIP)
+
+HYPE supports **persistent binary-searchable metadata** for low-latency, low-memory data retrieval. For example, a simple CSV-based metadata file might look like:
+
+```
+000000000000,000000000217,0000000001
+000000000219,000000000541,0000000002
+000000000543,000000000804,0000000003
+...
+```
+
+Each line stores fixed-width start index, end index, and row number for a CSV item in the target file. This format facilitates extremely fast lookups for any given character position without loading large data structures into memory.
+
+```python
+def get_metadata_for_position(
+    metadata_filepath: str, 
+    position: int
+) -> Tuple[int, int, int]:
+    """
+    Retrieve item metadata for a given character position.
+    """
+    with open(metadata_filepath, 'r+b') as f:
+        with mmap.mmap(f.fileno(), 0, access=mmap.ACCESS_READ) as mm:
+            return find_item_metadata(mm, position)
+```
+
+```python
+def find_item_metadata(
+    memory_map: mmap.mmap,
+    position: int
+) -> Tuple[int, int, int]:
+    # Determine row size from the first line.
+    first_newline = memory_map.find(b'\n')
+    if first_newline == -1:
+        return -1, -1, -1
+
+    row_size = first_newline + 1
+    total_rows = memory_map.size() // row_size
+    left, right = 0, total_rows - 1
+
+    while left <= right:
+        mid = (left + right) // 2
+        row_start = mid * row_size
+
+        row_data = memory_map[row_start : row_start + row_size].decode('utf-8').strip()
+        start, end, index = map(int, row_data.split(','))
+
+        if start <= position <= end:
+            return index, start, end
+        elif position < start:
+            right = mid - 1
+        else:
+            left = mid + 1
+
+    return -1, -1, -1
+```
+
+#### 2.1 Annotation Engine (Coming Soon)
+
+Planned annotation features include:
+
+- **Custom Field Declarations**  
+- **Scriptable Text & Binary Matching Rules**  
+- **Built-In Parallelization**  
+
+---
+
+### 3.  Document Content Extraction & Indexing
+
+Handle content extraction for various document types:
+
+```python
+def extract_file_content(file_path: str) -> Tuple[str, List[int]]:
+    file_extension = os.path.splitext(file_path)[1].lower()
+
+    if any(file_path.endswith(ext) for ext in TEXT_BASED_EXTENSIONS):
+        return extract_text_and_line_indices(file_path)
+    elif file_extension == '.docx':
+        return extract_docx_content(file_path)
+    elif file_extension == '.pdf':
+        return extract_pdf_content(file_path)
+    ...
+```
+
+- **Plain-text Files**  
+  For typical text-based file formats, no special manipulation is required.
+  
+- **HTML Files**  
+  Treated as code by default, with optional HTML-specific extraction utilities in a separate library.
+
+- **XLSX Files**  
+  Planned for future support (requires additional handling for formulas and multi-sheet structures).
+
+- **PDF, DOCX, etc.**  
+  Basic extraction implemented or in progress.
+
+This entire functionality will be offloaded to [Apache Tika](https://tika.apache.org/) for more robust document parsing in a following release.
+
+---
+
+### 4. Spelling Correction Frequency Dictionary Creation (WIP)
+
+HYPE can automatically build **frequency dictionaries** to aid in search-term spelling corrections:
+
+```python
+def generate_frequency_dict(
+    corpus_files: List[str],
+    output_file: str = 'frequency_dict.txt',
+    chunk_size: int = 1024 * 1024
+) -> Dict[str, int]:
+    word_counter = Counter()
+
+    def process_chunk(chunk: str):
+        words = re.findall(r'\b\w+\b', chunk.lower())
+        word_counter.update(words)
+
+    for file_path in corpus_files:
+        if not os.path.isfile(file_path):
+            print(f"Warning: File not found - {file_path}")
+            continue
+
+        with open(file_path, 'r+b') as file:
+            mm = mmap.mmap(file.fileno(), 0, access=mmap.ACCESS_READ)
+
+            for i in range(0, len(mm), chunk_size):
+                chunk = mm[i : i + chunk_size].decode('utf-8', errors='ignore')
+                process_chunk(chunk)
+
+            mm.close()
+
+    with open(output_file, 'w', encoding='utf-8') as f:
+        for word, count in word_counter.most_common():
+            f.write(f"{word} {count}\n")
+
+    return dict(word_counter)
+```
+
+This approach enables a “reverse elastic-search” style method for efficient, **context-aware** spelling correction.
+
+---
+
+### 5. Sparse Word / Lead Character Map Generation (TBD)
+
+A planned feature for further optimization of data retrieval and analytics.
+
+---
+
+### 6. Line Numbering
+
+Although it appears trivial, line numbering in Python can be costly in massive-scale processing. HYPE handles it via a **compiled Cython** module:
+
+```python
+def extract_text_and_line_indices(str file_path):
+    cdef:
+        bytes content
+        const unsigned char * content_ptr
+        Py_ssize_t content_len, pos = 0
+        list indices = [0]
+        str decoded_content
+        int is_utf8 = 1
+
+    with open(file_path, 'rb') as f:
+        content = f.read()
+
+    content_ptr = <const unsigned char *> PyBytes_AS_STRING(content)
+    content_len = PyBytes_GET_SIZE(content)
+
+    while pos < content_len:
+        if content_ptr[pos] == ord('\n'):
+            indices.append(pos + 1)
+        pos += 1
+
+    # Attempt UTF-8 decoding, fall back to Latin-1
+    try:
+        decoded_content = PyUnicode_DecodeUTF8(<const char *> content_ptr, content_len, "ignore")
+    except UnicodeDecodeError:
+        is_utf8 = 0
+        decoded_content = PyUnicode_DecodeLatin1(<const char *> content_ptr, content_len, "ignore")
+
+    return decoded_content, indices, is_utf8
+```
+
+---
+
+### 7. Storage Engine Translation Layers (WIP)
+
+#### 7.1 WiredTiger (MongoDB) Integration
+
+HYPE includes initial work for **direct reading and querying** of `.wt` (WiredTiger) files:
+
+```python
+WT_PAGE_HEADER_SIZE = 28
+WT_CELL_HEADER_SIZE = 4
+WT_BSON_DOC_MARKER = b'\x03'
+
+def read_wiredtiger_file(file_path: str) -> List[Dict[str, Any]]:
+    decoded_documents = []
+    with open(file_path, 'rb') as wt_file:
+        with mmap.mmap(wt_file.fileno(), 0, access=mmap.ACCESS_READ) as mm:
+            offset = 0
+            while offset < mm.size():
+                page_type, _, page_size = struct.unpack('>BHI', mm[offset:offset+7])
+                if page_type == 1:  # Leaf page
+                    offset += WT_PAGE_HEADER_SIZE
+                    while offset < mm.size():
+                        # Read and decode cell data...
+                        ...
+                else:
+                    offset += page_size
+    return decoded_documents
+```
+
+```python
+def query_wiredtiger_file(file_path: str, query: Dict[str, Any]) -> List[Dict[str, Any]]:
+    """
+    Query documents in a WiredTiger file based on a simple query.
+    """
+    documents = read_wiredtiger_file(file_path)
+
+    def match_document(doc: Dict[str, Any], q: Dict[str, Any]) -> bool:
+        for key, value in q.items():
+            if key not in doc or doc[key] != value:
+                return False
+        return True
+    
+    return [doc for doc in documents if match_document(doc, query)]
+```
+
+This integration will enable **offline** querying of MongoDB data without running a MongoDB instance, making it ideal for systems where memory consumption and overall resource usage must be minimized.
+
+#### 7.2 Future Database Engine Support (TBD)
+
+Plans are in place to support direct or semi-direct data extraction from **SQLite** as well as other engines.
+
+#### 7.3 Database Query Generation (WIP)
+
+For databases requiring external API or SQL connections, **LLM-driven query generation** (in SQL, Mongo, etc.) will be provided in a future release.
+
+---
+
+### 8. Semantic Search & Query Augmentation
+
+#### 8.1 Query Pre-Processing
+
+HYPE supports **advanced query pre-processing** steps:
+
+- **Spelling Correction** (with custom dictionaries)  
+- **“Adjacent” Search Term Generation** using LLMs (WIP)  
+- **N-gram Generation** for fuzzy matching  
+- **Variations** (TBD)
+
+```python
+def preprocess_search_term(
+    search_term_string: str,
+    case_sensitive: bool = False,
+    spelling_autocorrect: bool = True,
+    spellchecker: SpellChecker = None,
+    ref_ids: List[str] | None = None
+) -> List[SearchTerm]:
+    search_term_strings = [append_order(search_term_string, 0)]
+    ...
+
+    if spelling_autocorrect:
+        ...
+        corrected = []
+        for word in words:
+            spellchecked = spellchecker.correction(word)
+            ...
+        if len(corrected) > 0:
+            append_with_ngrams(" ".join(corrected), search_term_strings)
+
+    # Case variations
+    if not case_sensitive:
+        ...
+
+    return parse_search_terms(search_term_strings, ref_ids)
+```
+
+#### 8.2 Result Post-Processing & Scoring
+
+HYPE includes a **flexible scoring system** for search results, factoring in term order, frequency, and distribution as well as other parameters:
+
+```python
+        matched_search_terms: List["SearchTerm"],
+        document_length: int,
+        match_positions: List[int],
+        partial_match_penalty: float = 0.9,
+        proximity_window: int = 50,
+        ignore_known_noise: bool = True,
+        noise_markers: Optional[List[str]] = None
+) -> float:
+    """
+    A unified scoring function that combines:
+      1) Order weighting      (lower weight for higher-order terms)
+      2) Unique term boosting (sqrt of the number of unique terms)
+      3) Coverage ratio       (matches/length)
+      4) Proximity clustering (fewer clusters => higher relevance)
+      5) Distribution factor  (spreading matches across doc => slight boost)
+      6) Partial-match penalty (for fuzzy matches)
+
+    :param matched_search_terms:
+        A list of SearchTerm objects. Each has:
+          - 'order': an integer indicating the term’s priority (0 = highest).
+          - 'text': the actual matched text.
+          - 'ref_ids': optional metadata (unused here).
+    :param document_length:
+        The total length of the document (characters or other measure).
+    :param match_positions:
+        The character positions (or indices) where each match occurred.
+        If you have multiple matches of the same term, you can list them all.
+    :param partial_match_penalty:
+        [0..1], a factor that penalizes partial/fuzzy matches. Default 0.9.
+    :param proximity_window:
+        The maximum distance between match positions to consider them
+        in one “cluster.” A smaller window => more clusters => lower score.
+    :param ignore_known_noise:
+        If True, tries to detect known “noise” hits (like 'aria' in '[font=Arial]')
+        and skip or penalize them. If False, all matches are counted equally.
+    :param noise_markers:
+        A list of known “noise” substrings or contexts. For instance,
+        [ "font=Arial", "color=", "style=", "<style", "<script", etc. ]
+        You can expand or modify to skip/penalize these matches.
+
+    :return:
+        A single float “score” that tries to reflect the overall relevance.
+    """
+    ...
+```
+
+Future work includes:
+
+- **Derivative Search** (candidate word clusters or LLM-generated complementary terms)  
+- **Context-Aware Summarization**  
+
+---
+
+### 9. Future Enhancements
+
+Planned improvements include:
+
+1. **Binary Data Search** (e.g., “binary” Aho-Corasick for non-text files)  
+2. **Enhanced Distributed Processing** (using tools like `huey`, `redis`)  
+3. **Expanded Machine Learning / LLM Integration**
+4. **Real-Time Indexing and Search** for continuous data streams  
+5. **Advanced Visualization Tools** for search results and data patterns  
+
 ---